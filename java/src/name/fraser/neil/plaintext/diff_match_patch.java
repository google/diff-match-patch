--- conflicted
+++ resolved
@@ -1863,17 +1863,6 @@
 
         if (aDiff.text.length() >= 2 * Patch_Margin && !patch.diffs.isEmpty()) {
           // Time for a new patch.
-<<<<<<< HEAD
-          patch_addContext(patch, prepatch_text);
-          patches.add(patch);
-          patch = new Patch();
-          // Unlike Unidiff, our patch lists have a rolling context.
-          // http://code.google.com/p/google-diff-match-patch/wiki/Unidiff
-          // Update prepatch text & pos to reflect the application of the
-          // just completed patch.
-          prepatch_text = postpatch_text;
-          char_count1 = char_count2;
-=======
           if (!patch.diffs.isEmpty()) {
             patch_addContext(patch, prepatch_text);
             patches.add(patch);
@@ -1885,7 +1874,6 @@
             prepatch_text = postpatch_text;
             char_count1 = char_count2;
           }
->>>>>>> 9a5dd416
         }
         break;
       }
